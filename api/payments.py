--- conflicted
+++ resolved
@@ -13,11 +13,7 @@
 import uuid
 
 from database import get_db
-<<<<<<< HEAD
-from models import Payment, Account
-=======
 from models import Payment, Account, PaymentConsent
->>>>>>> a2d58ae6
 from services.auth_service import get_current_client
 from services.payment_service import PaymentService
 
@@ -85,11 +81,11 @@
 ):
     """
     ## 💸 Создание платежа (разовый перевод)
-    
+
     **OpenBanking Russia Payments API**
-    
+
     ### Два типа платежей:
-    
+
     #### 1️⃣ Внутрибанковский перевод (тот же банк)
     ```json
     {
@@ -111,7 +107,7 @@
       }
     }
     ```
-    
+
     #### 2️⃣ Межбанковский перевод
     Добавьте в `creditorAccount`:
     ```json
@@ -132,13 +128,13 @@
     ```bash
     GET /payments/{payment_id}
     ```
-    
+
     ### ⚠️ Важно:
     - Проверяйте баланс счета перед платежом: `GET /accounts/{account_id}/balances`
     - Счет списания (`debtorAccount`) должен принадлежать авторизованному клиенту
     - Для межбанковых переводов используйте правильный `bank_code`
     - Коды банков: `vbank`, `abank`, `sbank`
-    
+
     ### Sandbox особенности:
     - Межбанковые переводы выполняются мгновенно
     - Комиссия не взимается
@@ -160,7 +156,7 @@
                     "consent_request_url": "/payment-consents/request"
                 }
             )
-        
+
         # Проверить согласие
         consent_result = await db.execute(
             select(PaymentConsent).where(
@@ -172,7 +168,7 @@
             )
         )
         payment_consent = consent_result.scalar_one_or_none()
-        
+
         if not payment_consent:
             raise HTTPException(
                 403,
@@ -181,7 +177,7 @@
                     "message": "Согласие недействительно, истекло или уже использовано"
                 }
             )
-        
+
         # Проверить что согласие выдано запрашивающему банку
         if payment_consent.granted_to != x_requesting_bank:
             raise HTTPException(
@@ -191,9 +187,9 @@
                     "message": "Согласие выдано другому банку"
                 }
             )
-        
+
         payment_consent_id_to_store = x_payment_consent_id
-    
+
     # Извлечь данные из request
     initiation = request.data.get("initiation")
     if not initiation:
@@ -217,7 +213,7 @@
             description=description,
             payment_consent_id=payment_consent_id_to_store
         )
-        
+
         # Если использовалось согласие - пометить его как использованное
         if payment_consent_id_to_store:
             consent_result = await db.execute(
@@ -229,7 +225,7 @@
                 consent.used_at = datetime.utcnow()
                 consent.status_update_date_time = datetime.utcnow()
                 await db.commit()
-        
+
         # Формируем ответ OpenBanking Russia
         now = datetime.utcnow()
         
