--- conflicted
+++ resolved
@@ -7,14 +7,9 @@
 from sqlalchemy.ext.asyncio import AsyncSession
 from sqlalchemy import select, func
 
-<<<<<<< HEAD
-from database import get_db
-from models import Client
-=======
 from config import config
 from database import get_db
 from models import Client, Team
->>>>>>> a2d58ae6
 from services.auth_service import create_access_token, hash_password, verify_password, get_current_client
 
 
@@ -39,12 +34,12 @@
 ):
     """
     Авторизация клиента в веб-интерфейсе банка
-    
+
     ⚠️ **Для встроенного UI банка, НЕ для внешних приложений**
-    
+
     Этот endpoint используется клиентским интерфейсом банка для входа пользователя.
     Внешние приложения должны использовать стандартный OAuth 2.0 flow.
-    
+
     **Пример:**
     ```json
     {
@@ -57,7 +52,7 @@
     - `access_token` — JWT токен (валиден 24 часа)
     - `token_type` — "bearer"
     - `client_id` — ID клиента
-    
+
     Используйте токен в заголовке: `Authorization: Bearer <token>`
     """
     
@@ -72,10 +67,10 @@
     
     # В MVP: простая проверка пароля (для упрощения тестирования)
     # В production: проверять хешированный пароль
-    
+
     # Определяем правильный пароль для клиента
     expected_password = None
-    
+
     if request.username.startswith("demo-"):
         # Demo клиенты: пароль = "password"
         expected_password = "password"
@@ -86,13 +81,13 @@
         match = re.match(r'(team\d+)-\d+', request.username)
         if match:
             team_id = match.group(1)
-            
+
             # Ищем команду в БД
             team_result = await db.execute(
                 select(Team).where(Team.client_id == team_id)
             )
             team = team_result.scalar_one_or_none()
-            
+
             if team:
                 # Используем client_secret из таблицы teams как пароль
                 expected_password = team.client_secret
@@ -106,7 +101,7 @@
         # Старые клиенты: пароль = username или "password"
         if request.password in [request.username, "password"]:
             expected_password = request.password
-    
+
     # Проверка пароля
     if not expected_password or request.password != expected_password:
         raise HTTPException(401, "Invalid credentials")
@@ -147,26 +142,26 @@
 ):
     """
     ## 🎯 Получение токена для работы с API банка
-    
+
     **Этот endpoint - точка входа для всех участников хакатона!**
-    
+
     Токен выдается банком, У КОТОРОГО вы запрашиваете данные.
     Каждый банк подписывает токен своим приватным ключом (RS256).
-    
+
     ### Где взять credentials?
-    
+
     Получите у организаторов хакатона:
     - `client_id` — код вашей команды (например: team200)
     - `client_secret` — ваш секретный ключ (API key)
-    
+
     ### Пример запроса:
-    
+
     ```bash
     # Получить токен для запросов к VBank
     POST https://vbank.open.bankingapi.ru/auth/bank-token
     ?client_id=team200
     &client_secret=5OAaa4DYzYKfnOU6zbR34ic5qMm7VSMB
-    
+
     # Ответ:
     {
       "access_token": "eyJ...",
@@ -175,24 +170,24 @@
       "expires_in": 86400
     }
     ```
-    
+
     ### Использование токена:
-    
+
     ```bash
     GET https://vbank.open.bankingapi.ru/accounts
     Headers:
       Authorization: Bearer eyJ...
     ```
-    
+
     ### Важно:
     
     - Токен валиден 24 часа
     - Для каждого банка нужен свой токен (VBank, ABank, SBank)
     - Токен подписан приватным ключом банка (RS256)
     - Публичный ключ: `/.well-known/jwks.json`
-    
+
     ### Межбанковые запросы:
-    
+
     Для получения данных клиента из другого банка добавьте:
     ```
     X-Requesting-Bank: your_client_id
@@ -200,8 +195,6 @@
     И создайте согласие: `POST /account-consents`
     """
     from config import config
-<<<<<<< HEAD
-=======
     
     # Проверить credentials в базе
     result = await db.execute(
@@ -214,11 +207,10 @@
     
     if not team:
         raise HTTPException(401, "Invalid client_id")
->>>>>>> a2d58ae6
-    
+
     if team.client_secret != client_secret:
         raise HTTPException(401, "Invalid client_secret")
-    
+
     # Создать токен с HS256 подписью (для упрощения в sandbox)
     access_token = create_access_token(
         data={
@@ -293,7 +285,7 @@
 async def get_random_demo_client(db: AsyncSession = Depends(get_db)):
     """
     Получить случайного клиента для тестирования
-    
+
     Возвращает случайного клиента с богатой историей транзакций
     для быстрого тестирования интерфейса.
     """
@@ -302,10 +294,10 @@
         select(Client).where(Client.person_id.like('demo-%')).order_by(func.random()).limit(1)
     )
     client = result.scalar_one_or_none()
-    
+
     if not client:
         raise HTTPException(404, "No demo clients found")
-    
+
     return RandomClientResponse(
         person_id=client.person_id,
         full_name=client.full_name,
@@ -320,12 +312,12 @@
 ):
     """
     Регистрация команды для участия в хакатоне
-    
+
     Создает учетные данные для доступа к API банка:
     - client_id для межбанковских запросов
     - client_secret для аутентификации
     - 10 тестовых клиентов для UI
-    
+
     **Пример:**
     ```json
     {
@@ -340,23 +332,23 @@
     import string
     from datetime import datetime
     import re
-    
+
     # Validate client_id format
     if not re.match(r'^team[0-9]+$', request.client_id):
         raise HTTPException(400, "Client ID must match pattern: team<number> (e.g., team201)")
-    
+
     client_id = request.client_id
-    
+
     # Check if already exists
     existing = await db.execute(
         select(Team).where(Team.client_id == client_id)
     )
     if existing.scalar_one_or_none():
         raise HTTPException(400, f"Client ID '{client_id}' уже занят. Попробуйте другой.")
-    
+
     # Generate secure client secret
     client_secret = ''.join(secrets.choice(string.ascii_letters + string.digits) for _ in range(32))
-    
+
     # Create team
     # Формируем team_name с контактной информацией
     team_info_parts = [request.team_name]
@@ -366,9 +358,9 @@
         team_info_parts.append(f"👤 {request.contact_person}")
     if request.telegram:
         team_info_parts.append(f"📱 {request.telegram}")
-    
+
     team_name_with_contacts = " | ".join(team_info_parts)
-    
+
     new_team = Team(
         client_id=client_id,
         client_secret=client_secret,
@@ -377,7 +369,7 @@
         created_at=datetime.utcnow()
     )
     db.add(new_team)
-    
+
     # Create 10 test clients for this team
     test_clients = []
     for i in range(1, 11):
@@ -392,7 +384,7 @@
         )
         db.add(client)
         test_clients.append(f"{client_id}-{i}")
-    
+
     try:
         await db.commit()
     except Exception as e:
@@ -402,7 +394,7 @@
             raise HTTPException(400, f"Тестовые клиенты для '{client_id}' уже существуют. Попробуйте другой Client ID.")
         # Re-raise other exceptions
         raise HTTPException(500, f"Ошибка при создании команды: {str(e)}")
-    
+
     # Determine base URL for links
     # Use 8080 for Docker deployment (regardless of PUBLIC_URL setting)
     # This can be overridden by setting PUBLIC_URL in .env
@@ -412,7 +404,7 @@
     else:
         # Custom URL provided
         base_url = config.PUBLIC_URL
-    
+
     return {
         "success": True,
         "message": "Команда успешно зарегистрирована!",
