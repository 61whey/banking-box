--- conflicted
+++ resolved
@@ -636,8 +636,6 @@
 ]
 
 [[package]]
-<<<<<<< HEAD
-=======
 name = "ipykernel"
 version = "7.1.0"
 source = { registry = "https://pypi.org/simple" }
@@ -775,7 +773,6 @@
 ]
 
 [[package]]
->>>>>>> 59440f0c
 name = "mako"
 version = "1.3.10"
 source = { registry = "https://pypi.org/simple" }
@@ -862,8 +859,6 @@
 ]
 
 [[package]]
-<<<<<<< HEAD
-=======
 name = "matplotlib-inline"
 version = "0.2.1"
 source = { registry = "https://pypi.org/simple" }
@@ -885,7 +880,6 @@
 ]
 
 [[package]]
->>>>>>> 59440f0c
 name = "packaging"
 version = "25.0"
 source = { registry = "https://pypi.org/simple" }
